--- conflicted
+++ resolved
@@ -91,7 +91,6 @@
 	if err != nil {
 		return nil, err
 	}
-<<<<<<< HEAD
 
 	resultSlices, err := sfPlanner.PlanSingleWaypoint(
 		ctx,
@@ -101,10 +100,6 @@
 		request.ConstraintSpecs,
 		request.Options,
 	)
-=======
-	logger.Debug("created new plan manager")
-	resultSlices, err := sfPlanner.PlanSingleWaypoint(ctx, seedMap, goal.Pose(), worldState, constraintSpec, motionConfig)
->>>>>>> d066cfb6
 	if err != nil {
 		return nil, err
 	}
@@ -236,7 +231,6 @@
 		// Intn will return an int in the half-open interval half-open interval [0,n)
 		firstEdge := mp.randseed.Intn(len(path) - 2)
 		secondEdge := firstEdge + 1 + mp.randseed.Intn((len(path)-2)-firstEdge)
-		mp.logger.Debugf("checking shortcut between nodes %d and %d", firstEdge, secondEdge+1)
 
 		wayPoint1 := frame.InterpolateInputs(path[firstEdge].Q(), path[firstEdge+1].Q(), waypoints[mp.randseed.Intn(3)])
 		wayPoint2 := frame.InterpolateInputs(path[secondEdge].Q(), path[secondEdge+1].Q(), waypoints[mp.randseed.Intn(3)])
